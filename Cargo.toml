--- conflicted
+++ resolved
@@ -13,13 +13,8 @@
 [workspace.dependencies]
 anyhow = { version = "1", default-features = false }
 attest.path = "attest"
-<<<<<<< HEAD
-chrono = { version = "0.4.33", default-features=false }
+chrono = { version = "0.4.34", default-features=false }
 clap = { version = "4.5", features = ["derive", "env"] }
-=======
-chrono = { version = "0.4.34", default-features=false }
-clap = { version = "4.4", features = ["derive", "env"] }
->>>>>>> 966e7378
 const-oid = { version = "0.9.6", default-features = false }
 corncobs = "0.1"
 derive_more = "0.99"
